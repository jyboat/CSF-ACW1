--- conflicted
+++ resolved
@@ -79,18 +79,8 @@
                             <input type="number" class="form-control" id="stegoKey" name="stegoKey" required>
                         </div>
 
-<<<<<<< HEAD
                         <div id="step3Text" class="text-center mt-2" style="display: none;">
                             <b class="text-danger">Step 3: Click a location on your file to hide your data</b>
-=======
-                        <div class="card p-3 mt-3">
-                          <div id="step3Text" class="card-title text-center">
-                              <b class="text-danger">Step 3: Select your payload (smaller box)</b>
-                          </div>
-                          <div class="card-body">
-                              <input class="form-control" type="file" id="payloadFile" name="payload">
-                          </div>
->>>>>>> d00634ae
                         </div>
                     </div>
 
